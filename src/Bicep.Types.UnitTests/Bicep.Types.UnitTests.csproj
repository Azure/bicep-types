--- conflicted
+++ resolved
@@ -13,13 +13,8 @@
   <ItemGroup>
     <PackageReference Include="FluentAssertions" Version="6.12.0" />
     <PackageReference Include="Microsoft.NET.Test.Sdk" Version="17.8.0" />
-<<<<<<< HEAD
-    <PackageReference Include="MSTest.TestAdapter" Version="3.1.1" />
+    <PackageReference Include="MSTest.TestAdapter" Version="3.2.1" />
     <PackageReference Include="MSTest.TestFramework" Version="3.2.1" />
-=======
-    <PackageReference Include="MSTest.TestAdapter" Version="3.2.1" />
-    <PackageReference Include="MSTest.TestFramework" Version="3.1.1" />
->>>>>>> 5649a09c
     <PackageReference Include="coverlet.collector" Version="6.0.0" />
   </ItemGroup>
 

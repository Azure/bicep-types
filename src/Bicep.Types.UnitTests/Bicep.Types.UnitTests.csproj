--- conflicted
+++ resolved
@@ -11,15 +11,9 @@
   </ItemGroup>
 
   <ItemGroup>
-<<<<<<< HEAD
-    <PackageReference Include="FluentAssertions" Version="6.9.0" />
+    <PackageReference Include="FluentAssertions" Version="6.11.0" />
     <PackageReference Include="Microsoft.NET.Test.Sdk" Version="17.6.3" />
-    <PackageReference Include="MSTest.TestAdapter" Version="3.0.2" />
-=======
-    <PackageReference Include="FluentAssertions" Version="6.11.0" />
-    <PackageReference Include="Microsoft.NET.Test.Sdk" Version="17.4.1" />
     <PackageReference Include="MSTest.TestAdapter" Version="3.0.4" />
->>>>>>> 1a653d6b
     <PackageReference Include="MSTest.TestFramework" Version="3.0.2" />
     <PackageReference Include="coverlet.collector" Version="3.2.0" />
   </ItemGroup>

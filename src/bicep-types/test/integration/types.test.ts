--- conflicted
+++ resolved
@@ -77,17 +77,10 @@
       name: 'Foo',
       isSingleton: true,
       version: '0.1.2',
-<<<<<<< HEAD
-      configurationType: new CrossFileTypeReference('foo/config.json', configLocation.index),
-    };
-
-    const fallbackResourceType = new CrossFileTypeReference('foo/config.json', fallbackRef.index);
-=======
       configurationType: new CrossFileTypeReference('types.json', configLocation.index),
     };
 
     const fallbackResourceType = new CrossFileTypeReference('types.json', fallbackRef.index);
->>>>>>> 906df7a9
 
     await verifyBaselines(factory, 'foo', 'foo', configFactory, settings, fallbackResourceType);
   });
